--- conflicted
+++ resolved
@@ -63,12 +63,8 @@
 		mockDomainCache     *cache.DomainCacheMock
 		mockClientBean      *client.MockClientBean
 		mockService         cs.Service
-<<<<<<< HEAD
-		mockBlobstoreClient *mocks.Client
+		mockBlobstoreClient *mocks.BlobstoreClient
 		dcRedirectionPolicy config.DCRedirectionPolicy
-=======
-		mockBlobstoreClient *mocks.BlobstoreClient
->>>>>>> 3ba1bec8
 	}
 )
 
@@ -99,14 +95,10 @@
 	s.mockVisibilityMgr = &mocks.VisibilityManager{}
 	s.mockClientBean = &client.MockClientBean{}
 	s.mockService = cs.NewTestService(s.mockClusterMetadata, s.mockMessagingClient, s.mockMetricClient, s.mockClientBean, s.logger)
-<<<<<<< HEAD
-	s.mockBlobstoreClient = &mocks.Client{}
+	s.mockBlobstoreClient = &mocks.BlobstoreClient{}
 	s.dcRedirectionPolicy = config.DCRedirectionPolicy{
 		Policy: DCRredirectionPolicyNoop,
 	}
-=======
-	s.mockBlobstoreClient = &mocks.BlobstoreClient{}
->>>>>>> 3ba1bec8
 }
 
 func (s *workflowHandlerSuite) TearDownTest() {
